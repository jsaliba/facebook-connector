/**
 * Copyright (c) MuleSoft, Inc. All rights reserved. http://www.mulesoft.com
 *
 * The software in this package is published under the terms of the CPAL v1.0
 * license, a copy of which has been included with this distribution in the
 * LICENSE.md file.
 */

package org.mule.module.facebook.automation.testcases;

import static org.junit.Assert.assertEquals;
import static org.junit.Assert.fail;

import java.util.HashMap;

import org.junit.Before;
import org.junit.Test;
import org.junit.experimental.categories.Category;
import org.mule.api.MuleEvent;
import org.mule.api.processor.MessageProcessor;

import com.restfb.types.User;

public class GetUserTestCases extends FacebookTestParent {
	
	@Before
	public void setUp() {
		try {
			testObjects = (HashMap<String,Object>) context.getBean("getUserTestData");

			User loggedInUser = getLoggedUserDetails();
			testObjects.put("username", loggedInUser.getId());
		}
		catch (Exception e) {
			e.printStackTrace(); 
			fail();
		}
	}
	
    @SuppressWarnings("unchecked")
	@Category({RegressionTests.class})
	@Test
	public void testGetUser() {
<<<<<<< HEAD
    	
    	testObjects = (HashMap<String,Object>) context.getBean("getUserTestData");
    	
		MessageProcessor flow = lookupMessageProcessor("get-user");
    	
=======
>>>>>>> da834d05
		try {
			MessageProcessor flow = lookupFlowConstruct("get-user");
			MuleEvent response = flow.process(getTestEvent(testObjects));
			User user = (User) response.getMessage().getPayload();

			assertEquals(user.getId(), (String) testObjects.get("username"));
		} catch (Exception e) {
			e.printStackTrace();
			fail();
		}
     
	}
    
}<|MERGE_RESOLUTION|>--- conflicted
+++ resolved
@@ -22,7 +22,7 @@
 import com.restfb.types.User;
 
 public class GetUserTestCases extends FacebookTestParent {
-	
+
 	@Before
 	public void setUp() {
 		try {
@@ -32,23 +32,15 @@
 			testObjects.put("username", loggedInUser.getId());
 		}
 		catch (Exception e) {
-			e.printStackTrace(); 
+			e.printStackTrace();
 			fail();
 		}
 	}
-	
+
     @SuppressWarnings("unchecked")
 	@Category({RegressionTests.class})
 	@Test
 	public void testGetUser() {
-<<<<<<< HEAD
-    	
-    	testObjects = (HashMap<String,Object>) context.getBean("getUserTestData");
-    	
-		MessageProcessor flow = lookupMessageProcessor("get-user");
-    	
-=======
->>>>>>> da834d05
 		try {
 			MessageProcessor flow = lookupFlowConstruct("get-user");
 			MuleEvent response = flow.process(getTestEvent(testObjects));
@@ -59,7 +51,7 @@
 			e.printStackTrace();
 			fail();
 		}
-     
+
 	}
-    
+
 }