/**
 * Copyright (c) MuleSoft, Inc. All rights reserved. http://www.mulesoft.com
 *
 * The software in this package is published under the terms of the CPAL v1.0
 * license, a copy of which has been included with this distribution in the
 * LICENSE.md file.
 */

package org.mule.module.facebook.automation.testcases;

import java.io.File;
import java.util.Collection;
import java.util.Map;

import org.junit.Before;
import org.junit.BeforeClass;
import org.junit.Rule;
import org.junit.rules.Timeout;
import org.mule.api.MuleEvent;
import org.mule.api.config.MuleProperties;
import org.mule.api.processor.MessageProcessor;
import org.mule.api.store.ObjectStore;
import org.mule.api.store.ObjectStoreException;
import org.mule.module.facebook.oauth.FacebookConnectorOAuthState;
import org.mule.modules.tests.TestParent;
import org.springframework.context.ApplicationContext;
import org.springframework.context.support.ClassPathXmlApplicationContext;

import com.restfb.types.Album;
import com.restfb.types.User;

public class FacebookTestParent extends TestParent {

	protected static final String[] SPRING_CONFIG_FILES = new String[] { "AutomationSpringBeans.xml" };
	protected static ApplicationContext context;
	protected Map<String, Object> testObjects;

	// Set global timeout of tests to 10minutes
	@Rule
	public Timeout globalTimeout = new Timeout(600000);

	@Override
	protected String getConfigResources() {
		return "automation-test-flows.xml";
	}
	
    @BeforeClass
    public static void beforeClass() {
    	context = new ClassPathXmlApplicationContext(SPRING_CONFIG_FILES);
    }
    
    @SuppressWarnings({ "unchecked", "rawtypes" })
	@Before
    public void init() throws ObjectStoreException {
    	ObjectStore objectStore = muleContext.getRegistry().lookupObject(MuleProperties.DEFAULT_USER_OBJECT_STORE_NAME);
    	objectStore.store("accessTokenId", (FacebookConnectorOAuthState) context.getBean("connectorOAuthState"));
    }
    
	protected Album requestAlbum(String albumId) throws Exception {
		testObjects.put("album", albumId);

		MessageProcessor flow = lookupFlowConstruct("get-album");
		MuleEvent response = flow.process(getTestEvent(testObjects));
		return (Album) response.getMessage().getPayload();
    }
    
    protected String publishAlbum(String albumName, String msg, String profileId) throws Exception {
    	testObjects.put("albumName", albumName);
    	testObjects.put("msg", msg);
    	testObjects.put("profileId", profileId);
    	
  		MessageProcessor flow = lookupFlowConstruct("publish-album");
		MuleEvent response = flow.process(getTestEvent(testObjects));
		return (String) response.getMessage().getPayload();
    }
    
	protected String publishMessage(String ProfileID, String Msg) throws Exception {
		testObjects.put("profileId", ProfileID);
		testObjects.put("msg", Msg);

		MessageProcessor flow = lookupFlowConstruct("publish-message");

		MuleEvent response = flow.process(getTestEvent(testObjects));
		String objectID = (String) response.getMessage().getPayload();

		return objectID;
	}

	@SuppressWarnings("unchecked")
	protected Collection<Album> requestUserAlbums(String user, String since, String until, String limit, String offset) throws Exception {
		testObjects.put("user", user);
		testObjects.put("since", since);
		testObjects.put("until", until);
		testObjects.put("limit", limit);
		testObjects.put("offset", offset);

		MessageProcessor flow = lookupFlowConstruct("get-user-albums");
		MuleEvent response = flow.process(getTestEvent(testObjects));
		return (Collection<Album>) response.getMessage().getPayload();
    }
	
	protected Album getAlbum(String albumId) throws Exception {
		testObjects.put("album", albumId);
		
		MessageProcessor flow = lookupFlowConstruct("get-album");
		MuleEvent response = flow.process(getTestEvent(testObjects));
		return (Album) response.getMessage().getPayload();
	}
    
    protected User getLoggedUserDetails() throws Exception {
    	MessageProcessor flow = lookupFlowConstruct("logged-user-details");
    	MuleEvent response = flow.process(getTestEvent(testObjects));
    	return (User) response.getMessage().getPayload();
    }
    
    protected String getProfileId() throws Exception {
    	return getLoggedUserDetails().getId();
    }
    
<<<<<<< HEAD
    protected String publishPhoto(String albumId, String caption, File photo) throws Exception {
=======
    public String publishComment(String postId, String msg) throws Exception {
    	testObjects.put("postId", postId);
    	testObjects.put("msg", msg);

    	MessageProcessor flow = lookupFlowConstruct("publish-comment");
    	MuleEvent response = flow.process(getTestEvent(testObjects));
    	return (String) response.getMessage().getPayload();
    }
    
    public String publishPhoto(String albumId, String caption, File photo) throws Exception {
>>>>>>> 2716fb0e
    	testObjects.put("albumId", albumId);
    	testObjects.put("caption", caption);
    	testObjects.put("photoRef", photo);
    	
    	MessageProcessor flow = lookupFlowConstruct("publish-photo");
    	MuleEvent response = flow.process(getTestEvent(testObjects));
    	return (String) response.getMessage().getPayload();
    }
    
    protected void deleteObject(String objectId) throws Exception {
    	testObjects.put("objectId", objectId);
    	
    	MessageProcessor flow = lookupFlowConstruct("delete-object");
    	flow.process(getTestEvent(testObjects));
    }
    
    protected void publishEvent(String profileId) throws Exception {
    	testObjects.put("profileId", profileId);
    	
    	MessageProcessor flow = lookupFlowConstruct("publish-event");
    	MuleEvent response = flow.process(getTestEvent(testObjects));
    	response.getMessage().getPayload();
    }

}<|MERGE_RESOLUTION|>--- conflicted
+++ resolved
@@ -117,10 +117,7 @@
     	return getLoggedUserDetails().getId();
     }
     
-<<<<<<< HEAD
-    protected String publishPhoto(String albumId, String caption, File photo) throws Exception {
-=======
-    public String publishComment(String postId, String msg) throws Exception {
+    protected String publishComment(String postId, String msg) throws Exception {
     	testObjects.put("postId", postId);
     	testObjects.put("msg", msg);
 
@@ -129,8 +126,7 @@
     	return (String) response.getMessage().getPayload();
     }
     
-    public String publishPhoto(String albumId, String caption, File photo) throws Exception {
->>>>>>> 2716fb0e
+    protected String publishPhoto(String albumId, String caption, File photo) throws Exception {
     	testObjects.put("albumId", albumId);
     	testObjects.put("caption", caption);
     	testObjects.put("photoRef", photo);
