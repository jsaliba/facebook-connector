--- conflicted
+++ resolved
@@ -211,7 +211,6 @@
 		String objectID = (String) response.getMessage().getPayload();
 
 		return objectID;
-<<<<<<< HEAD
 	}
 	
 
@@ -223,8 +222,7 @@
 		MessageProcessor flow = lookupFlowConstruct("publish-note");
 		MuleEvent response = flow.process(getTestEvent(testObjects));
 		return response.getMessage().getPayloadAsString();
-=======
->>>>>>> 0acc98d1
+
 	}
 
 }