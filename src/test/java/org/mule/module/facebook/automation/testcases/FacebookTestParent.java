/**
 * Copyright (c) MuleSoft, Inc. All rights reserved. http://www.mulesoft.com
 *
 * The software in this package is published under the terms of the CPAL v1.0
 * license, a copy of which has been included with this distribution in the
 * LICENSE.md file.
 */

package org.mule.module.facebook.automation.testcases;

import java.io.File;
import java.util.Collection;
import java.util.List;
import java.util.Map;

import org.junit.Before;
import org.junit.BeforeClass;
import org.junit.Rule;
import org.junit.rules.Timeout;
import org.mule.api.MuleEvent;
import org.mule.api.MuleException;
import org.mule.api.config.MuleProperties;
import org.mule.api.processor.MessageProcessor;
import org.mule.api.store.ObjectStore;
import org.mule.api.store.ObjectStoreException;
import org.mule.module.facebook.oauth.FacebookConnectorOAuthState;
import org.mule.modules.tests.TestParent;
import org.springframework.context.ApplicationContext;
import org.springframework.context.support.ClassPathXmlApplicationContext;

import com.restfb.types.Album;
import com.restfb.types.Comment;
import com.restfb.types.Link;
import com.restfb.types.User;

public class FacebookTestParent extends TestParent {

	protected static final String[] SPRING_CONFIG_FILES = new String[] { "AutomationSpringBeans.xml" };
	protected static ApplicationContext context;
	protected Map<String, Object> testObjects;

	// Set global timeout of tests to 10minutes
	@Rule
	public Timeout globalTimeout = new Timeout(600000);

	@Override
	protected String getConfigResources() {
		return "automation-test-flows.xml";
	}
	
    @BeforeClass
    public static void beforeClass() {
    	context = new ClassPathXmlApplicationContext(SPRING_CONFIG_FILES);
    }
    
    @SuppressWarnings({ "unchecked", "rawtypes" })
	@Before
    public void init() throws ObjectStoreException {
    	ObjectStore objectStore = muleContext.getRegistry().lookupObject(MuleProperties.DEFAULT_USER_OBJECT_STORE_NAME);
    	objectStore.store("accessTokenId", (FacebookConnectorOAuthState) context.getBean("connectorOAuthState"));
    }
    
	protected Album requestAlbum(String albumId) throws Exception {
		testObjects.put("album", albumId);

		MessageProcessor flow = lookupFlowConstruct("get-album");
		MuleEvent response = flow.process(getTestEvent(testObjects));
		return (Album) response.getMessage().getPayload();
    }
    
    protected String publishAlbum(String albumName, String msg, String profileId) throws Exception {
    	testObjects.put("albumName", albumName);
    	testObjects.put("msg", msg);
    	testObjects.put("profileId", profileId);
    	
  		MessageProcessor flow = lookupFlowConstruct("publish-album");
		MuleEvent response = flow.process(getTestEvent(testObjects));
		return (String) response.getMessage().getPayload();
    }
    
	protected String publishMessage(String profileId, String msg) throws Exception {
		testObjects.put("profileId", profileId);
		testObjects.put("msg", msg);

		MessageProcessor flow = lookupFlowConstruct("publish-message");

		MuleEvent response = flow.process(getTestEvent(testObjects));
		String objectID = (String) response.getMessage().getPayload();

		return FacebookConnectorTestUtils.getId(objectID);
	}

	@SuppressWarnings("unchecked")
	protected Collection<Album> requestUserAlbums(String user, String since, String until, String limit, String offset) throws Exception {
		testObjects.put("user", user);
		testObjects.put("since", since);
		testObjects.put("until", until);
		testObjects.put("limit", limit);
		testObjects.put("offset", offset);

		MessageProcessor flow = lookupFlowConstruct("get-user-albums");
		MuleEvent response = flow.process(getTestEvent(testObjects));
		return (Collection<Album>) response.getMessage().getPayload();
    }
	
	protected Album getAlbum(String albumId) throws Exception {
		testObjects.put("album", albumId);
		
		MessageProcessor flow = lookupFlowConstruct("get-album");
		MuleEvent response = flow.process(getTestEvent(testObjects));
		return (Album) response.getMessage().getPayload();
	}
    
    protected User getLoggedUserDetails() throws Exception {
    	MessageProcessor flow = lookupFlowConstruct("logged-user-details");
    	MuleEvent response = flow.process(getTestEvent(testObjects));
    	return (User) response.getMessage().getPayload();
    }
    
    protected String getProfileId() throws Exception {
    	return getLoggedUserDetails().getId();
    }
    
    protected String publishComment(String postId, String msg) throws Exception {
    	testObjects.put("postId", postId);
    	testObjects.put("msg", msg);

    	MessageProcessor flow = lookupFlowConstruct("publish-comment");
    	MuleEvent response = flow.process(getTestEvent(testObjects));
    	String commentId = (String) response.getMessage().getPayload();
    	return FacebookConnectorTestUtils.getId(commentId);
    }
    
    protected String publishPhoto(String albumId, String caption, File photo) throws Exception {
    	testObjects.put("albumId", albumId);
    	testObjects.put("caption", caption);
    	testObjects.put("photoRef", photo);
    	
    	MessageProcessor flow = lookupFlowConstruct("publish-photo");
    	MuleEvent response = flow.process(getTestEvent(testObjects));
    	return (String) response.getMessage().getPayload();
    }
    
    public boolean like(String postId) throws Exception {
    	testObjects.put("postId", postId);
    	
    	MessageProcessor flow = lookupFlowConstruct("like");
    	MuleEvent response = flow.process(getTestEvent(testObjects));
    	return (Boolean) response.getMessage().getPayload();
    }
    
    public List<Comment> getStatusComments(String statusId) throws Exception {
    	return getStatusComments(statusId, "now", "yesterday", "100", "0");
    }
    
    @SuppressWarnings("unchecked")
	public List<Comment> getStatusComments(String statusId, String until, String since, String limit, String offset) throws Exception {
    	testObjects.put("status", statusId);
    	testObjects.put("until", until);
    	testObjects.put("since", since);
    	testObjects.put("limit", limit);
    	testObjects.put("offset", offset);
    	
    	MessageProcessor flow = lookupFlowConstruct("get-status-comments");
    	MuleEvent response = flow.process(getTestEvent(testObjects));
    	return (List<Comment>) response.getMessage().getPayload();
    }
    
    protected Boolean deleteObject(String objectId) throws Exception {
    	testObjects.put("objectId", objectId);
    	
    	MessageProcessor flow = lookupFlowConstruct("delete-object");
    	MuleEvent response = flow.process(getTestEvent(testObjects));
    	return (Boolean) response.getMessage().getPayload();
    }
    
<<<<<<< HEAD
    
    public Link getLink(String linkId) throws Exception{
    	testObjects.put("link", linkId);
    	MessageProcessor flow = lookupFlowConstruct("get-link");
    	MuleEvent response = flow.process(getTestEvent(testObjects));
    	Link myLink = (Link) response.getMessage().getPayload();
    	return myLink;
    	
=======
    protected void publishEvent(String profileId) throws Exception {
    	testObjects.put("profileId", profileId);
    	
    	MessageProcessor flow = lookupFlowConstruct("publish-event");
    	MuleEvent response = flow.process(getTestEvent(testObjects));
    	response.getMessage().getPayload();
>>>>>>> 94c984d2
    }

}<|MERGE_RESOLUTION|>--- conflicted
+++ resolved
@@ -174,7 +174,7 @@
     	return (Boolean) response.getMessage().getPayload();
     }
     
-<<<<<<< HEAD
+
     
     public Link getLink(String linkId) throws Exception{
     	testObjects.put("link", linkId);
@@ -182,15 +182,16 @@
     	MuleEvent response = flow.process(getTestEvent(testObjects));
     	Link myLink = (Link) response.getMessage().getPayload();
     	return myLink;
+    	}
     	
-=======
+
     protected void publishEvent(String profileId) throws Exception {
     	testObjects.put("profileId", profileId);
     	
     	MessageProcessor flow = lookupFlowConstruct("publish-event");
     	MuleEvent response = flow.process(getTestEvent(testObjects));
     	response.getMessage().getPayload();
->>>>>>> 94c984d2
+
     }
 
 }