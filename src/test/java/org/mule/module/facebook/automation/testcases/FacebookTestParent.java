--- conflicted
+++ resolved
@@ -139,9 +139,6 @@
     	return (String) response.getMessage().getPayload();
     }
     
-<<<<<<< HEAD
-    protected Boolean deleteObject(String objectId) throws Exception {
-=======
     public boolean like(String postId) throws Exception {
     	testObjects.put("postId", postId);
     	
@@ -154,7 +151,8 @@
     	return getStatusComments(statusId, "now", "yesterday", "100", "0");
     }
     
-    public List<Comment> getStatusComments(String statusId, String until, String since, String limit, String offset) throws Exception {
+    @SuppressWarnings("unchecked")
+	public List<Comment> getStatusComments(String statusId, String until, String since, String limit, String offset) throws Exception {
     	testObjects.put("status", statusId);
     	testObjects.put("until", until);
     	testObjects.put("since", since);
@@ -166,8 +164,7 @@
     	return (List<Comment>) response.getMessage().getPayload();
     }
     
-    public Boolean deleteObject(String objectId) throws Exception {
->>>>>>> e64bdd35
+    protected Boolean deleteObject(String objectId) throws Exception {
     	testObjects.put("objectId", objectId);
     	
     	MessageProcessor flow = lookupFlowConstruct("delete-object");
