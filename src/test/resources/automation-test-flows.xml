<?xml version="1.0" encoding="UTF-8"?>

<mule xmlns:facebook="http://www.mulesoft.org/schema/mule/facebook"
	xmlns="http://www.mulesoft.org/schema/mule/core" xmlns:context="http://www.springframework.org/schema/context"
	xmlns:doc="http://www.mulesoft.org/schema/mule/documentation"
	xmlns:spring="http://www.springframework.org/schema/beans" version="EE-3.5.0"
	xmlns:xsi="http://www.w3.org/2001/XMLSchema-instance"
	xsi:schemaLocation="http://www.springframework.org/schema/beans http://www.springframework.org/schema/beans/spring-beans-current.xsd
http://www.mulesoft.org/schema/mule/core http://www.mulesoft.org/schema/mule/core/current/mule.xsd
http://www.mulesoft.org/schema/mule/facebook http://www.mulesoft.org/schema/mule/facebook/2.0/mule-facebook.xsd">

	<context:property-placeholder location="automation-credentials.properties" />

	<facebook:config-with-oauth name="Facebook"
		appId="${facebook.appId}" appSecret="${facebook.appSecret}"
		scope="read_stream,manage_pages,publish_stream,user_photos,publish_actions,rsvp_event">
		<facebook:oauth-callback-config domain="${facebook.domain}"
			localPort="${facebook.localPort}" remotePort="${facebook.remotePort}"
			path="${facebook.path}" />
	</facebook:config-with-oauth>

	<flow name="get-user" doc:name="get-user">
		<facebook:get-user config-ref="Facebook" user="#[payload.username]"
			accessTokenId="accessTokenId" doc:name="Facebook" />
	</flow>

	<flow name="get-user-home" doc:name="get-user-home">
		<facebook:get-user-home config-ref="Facebook" user="#[payload.user]" limit="#[payload.limit]" offset="#[payload.offset]" 
			since="#[payload.since]" until="#[payload.until]" accessTokenId="accessTokenId" />
	</flow>

	<flow name="get-album">
		<facebook:get-album config-ref="Facebook" album="#[payload.album]"
			accessTokenId="accessTokenId" />
	</flow>

	<flow name="publish-album">
		<facebook:publish-album config-ref="Facebook"
			albumName="#[payload.albumName]" msg="#[payload.msg]" profile_id="#[payload.profileId]"
			accessTokenId="accessTokenId" />
	</flow>

	<flow name="get-status">
		<facebook:get-status config-ref="Facebook"
			status="#[payload.status]" accessTokenId="accessTokenId" />
	</flow>

	<flow name="get-post">
		<facebook:get-post config-ref="Facebook" post="#[payload.post]"
			accessTokenId="accessTokenId" />
	</flow>

	<flow name="get-application-albums">
		<facebook:get-application-albums
			config-ref="Facebook" application="#[payload.application]"
			accessTokenId="accessTokenId" until="#[payload.until]" />
	</flow>

	<flow name="get-page">
		<facebook:get-page config-ref="Facebook" page="#[payload.page]"
			accessTokenId="accessTokenId" />
	</flow>

	<flow name="like">
		<facebook:like config-ref="Facebook" postId="#[payload.postId]"
			accessTokenId="accessTokenId" />
	</flow>

	<flow name="dislike">
		<facebook:dislike config-ref="Facebook" postId="#[payload.postId]"
			accessTokenId="accessTokenId" />
	</flow>

	<flow name="get-page-albums">
		<facebook:get-page-albums config-ref="Facebook"
			page="#[payload.page]" accessTokenId="accessTokenId" />
	</flow>

	<flow name="delete-object">
		<facebook:delete-object config-ref="Facebook"
			objectId="#[payload.objectId]" accessTokenId="accessTokenId" />
	</flow>

	<flow name="get-photo">
		<facebook:get-photo config-ref="Facebook" photo="#[payload.photo]"
			accessTokenId="accessTokenId" />
	</flow>

	<flow name="get-status-comments">
		<facebook:get-status-comments config-ref="Facebook"
			status="#[payload.status]" until="#[payload.until]" since="#[payload.since]"
			limit="#[payload.limit]" offset="#[payload.offset]" accessTokenId="accessTokenId" />
	</flow>

	<flow name="get-user-posts">
		<facebook:get-user-posts config-ref="Facebook"
			user="#[payload.user]" until="#[payload.until]" since="#[payload.since]"
			limit="#[payload.limit]" offset="#[payload.offset]" accessTokenId="accessTokenId" />
	</flow>

	<flow name="get-user-wall">
		<facebook:get-user-wall config-ref="Facebook"
			user="#[payload.user]" until="#[payload.until]" since="#[payload.since]"
			limit="#[payload.limit]" offset="#[payload.offset]" accessTokenId="accessTokenId" />
	</flow>

	<flow name="get-post-comments">
		<facebook:get-post-comments config-ref="Facebook"
			post="#[payload.post]" until="#[payload.until]" since="#[payload.since]"
			limit="#[payload.limit]" offset="#[payload.offset]" accessTokenId="accessTokenId" />
	</flow>

	<flow name="get-user-albums">
		<facebook:get-user-albums config-ref="Facebook"
			user="#[payload.user]" since="#[payload.since]" until="#[payload.until]"
			limit="#[payload.limit]" offset="#[payload.offset]" accessTokenId="accessTokenId" />
	</flow>

	<flow name="publish-event">
		<facebook:publish-event config-ref="Facebook"
			profile_id="#[payload.profileId]" start_time="#[payload.startTime]"
			event_name="#[payload.eventName]" accessTokenId="accessTokenId" />
	</flow>

	<flow name="publish-photo">
		<facebook:publish-photo config-ref="Facebook"
			albumId="#[payload.albumId]" caption="#[payload.caption]" photo-ref="#[payload.photoRef]"
			accessTokenId="accessTokenId" />
	</flow>

	<flow name="logged-user-details">
		<facebook:logged-user-details config-ref="Facebook"
			accessTokenId="accessTokenId" />
	</flow>

	<flow name="publish-message">
		<facebook:publish-message profile_id="#[payload.profileId]"
			msg="#[payload.msg]" accessTokenId="accessTokenId" />
	</flow>

	<flow name="download-image">
		<facebook:download-image accessTokenId="accessTokenId"
			config-ref="Facebook" imageUri="#[payload.imageUri]" />
	</flow>

	<flow name="publish-comment">
		<facebook:publish-comment accessTokenId="accessTokenId"
			config-ref="Facebook" postId="#[payload.postId]" msg="#[payload.msg]" />
	</flow>

	<flow name="get-album-photos">
		<facebook:get-album-photos accessTokenId="accessTokenId"
			config-ref="Facebook" album="#[payload.album]" limit="#[payload.limit]"
			offset="#[payload.offset]" since="#[payload.since]" until="#[payload.until]" />
	</flow>

	<flow name="get-album-comments">
		<facebook:get-album-comments
			accessTokenId="accessTokenId" config-ref="Facebook" album="#[payload.album]"
			limit="#[payload.limit]" offset="#[payload.offset]" since="#[payload.since]"
			until="#[payload.until]" />
	</flow>

	<flow name="get-application">
		<facebook:get-application accessTokenId="accessTokenId"
			config-ref="Facebook" application="#[payload.application]" />
	</flow>

	<flow name="publish-note">
		<facebook:publish-note profile_id="#[payload.profileId]"
			msg="#[payload.msg]" config-ref="Facebook" accessTokenId="accessTokenId"
			subject="#[payload.subject]" />
	</flow>

	<flow name="get-event">
		<facebook:get-event config-ref="Facebook"
			accessTokenId="accessTokenId" eventId="#[payload.eventId]" />
	</flow>

	<flow name="search-checkins">
<<<<<<< HEAD
	     <facebook:search-checkins config-ref="Facebook" limit="#[payload.limit]" offset="#[payload.offset]" since="#[payload.since]" until="#[payload.until]" accessTokenId="accessTokenId"  />
	</flow>

	<flow name="publish-link">
		<facebook:publish-link profile_id="#[payload.profileId]" msg="#[payload.msg]" accessTokenId="accessTokenId" link="#[payload.link]" />	
	</flow>

	<flow name="get-link">
		<facebook:get-link config-ref="Facebook" link="#[payload.messageId]" accessTokenId="accessTokenId" />
=======
		<facebook:search-checkins config-ref="Facebook"
			until="now" accessTokenId="accessTokenId" />
	</flow>

	<flow name="publish-link">
		<facebook:publish-link profile_id="#[payload.profileId]"
			msg="#[payload.msg]" accessTokenId="accessTokenId" link="#[payload.link]" />
	</flow>

	<flow name="get-link">
		<facebook:get-link config-ref="Facebook" link="#[payload.messageId]"
			accessTokenId="accessTokenId" />
>>>>>>> 1cc1d4da
	</flow>

	<flow name="get-event-attending">
		<facebook:get-event-attending
			accessTokenId="accessTokenId" config-ref="Facebook" eventId="#[payload.eventId]"
			limit="#[payload.limit]" offset="#[payload.offset]" since="#[payload.since]"
			until="#[payload.until]" />
	</flow>

	<flow name="attend-event">
<<<<<<< HEAD
    	<facebook:attend-event config-ref="Facebook" eventId="#[payload.eventId]" accessTokenId="accessTokenId" />
=======
		<facebook:attend-event config-ref="Facebook"
			eventId="#[payload.eventId]" accessTokenId="accessTokenId" />
>>>>>>> 1cc1d4da
	</flow>
	
	<flow name="publish-message-all-attributes">
		<facebook:publish-message config-ref="Facebook" profile_id="#[payload.profileId]"  caption="#[payload.caption]" description="#[payload.description]" place="#[payload.place]"
			linkName="#[payload.linkName]" picture="#[payload.picture]" msg="#[payload.msg]" accessTokenId="accessTokenId" link="#[payload.link]" />
	</flow>

	<flow name="decline-event">
		<facebook:decline-event config-ref="Facebook"
			eventId="#[payload.eventId]" accessTokenId="accessTokenId" />
	</flow>

	<flow name="get-user-notes">
		<facebook:get-user-notes config-ref="Facebook"
			user="#[payload.profileId]" until="now" accessTokenId="accessTokenId" />
	</flow>

	<flow name="get-event-declined">
		<facebook:get-event-declined
			accessTokenId="accessTokenId" config-ref="Facebook" eventId="#[payload.eventId]"
			limit="#[payload.limit]" offset="#[payload.offset]" since="#[payload.since]"
			until="#[payload.until]" />
	</flow>

	<flow name="get-note">
		<facebook:get-note note="#[payload.note]"
			config-ref="Facebook" accessTokenId="accessTokenId" />
	</flow>

	<flow name="get-note-comments">
		<facebook:get-note-comments note="#[payload.note]"
			until="now" since="last week" limit="100" offset="0" config-ref="Facebook"
			accessTokenId="accessTokenId" />
		<facebook:get-note note="#[payload.note]" config-ref="Facebook" accessTokenId="accessTokenId"/>
	</flow>	
	
	<flow name="get-event-invited">
		<facebook:get-event-invited config-ref="Facebook" limit="#[payload.limit]" 
			offset="#[payload.offset]" since="#[payload.since]" accessTokenId="accessTokenId" until="#[payload.until]" eventId="#[payload.eventId]" />
	</flow>	
	
	<flow name="get-event-maybe">
		<facebook:get-event-maybe config-ref="Facebook" limit="#[payload.limit]" 
			offset="#[payload.offset]" since="#[payload.since]" accessTokenId="accessTokenId" until="#[payload.until]" eventId="#[payload.eventId]" />
	</flow>
	
	<flow name="get-event-no-reply">
		<facebook:get-event-no-reply config-ref="Facebook" limit="#[payload.limit]" 
			offset="#[payload.offset]" since="#[payload.since]" accessTokenId="accessTokenId" until="#[payload.until]" eventId="#[payload.eventId]" />
	</flow>
</mule><|MERGE_RESOLUTION|>--- conflicted
+++ resolved
@@ -178,7 +178,6 @@
 	</flow>
 
 	<flow name="search-checkins">
-<<<<<<< HEAD
 	     <facebook:search-checkins config-ref="Facebook" limit="#[payload.limit]" offset="#[payload.offset]" since="#[payload.since]" until="#[payload.until]" accessTokenId="accessTokenId"  />
 	</flow>
 
@@ -188,20 +187,6 @@
 
 	<flow name="get-link">
 		<facebook:get-link config-ref="Facebook" link="#[payload.messageId]" accessTokenId="accessTokenId" />
-=======
-		<facebook:search-checkins config-ref="Facebook"
-			until="now" accessTokenId="accessTokenId" />
-	</flow>
-
-	<flow name="publish-link">
-		<facebook:publish-link profile_id="#[payload.profileId]"
-			msg="#[payload.msg]" accessTokenId="accessTokenId" link="#[payload.link]" />
-	</flow>
-
-	<flow name="get-link">
-		<facebook:get-link config-ref="Facebook" link="#[payload.messageId]"
-			accessTokenId="accessTokenId" />
->>>>>>> 1cc1d4da
 	</flow>
 
 	<flow name="get-event-attending">
@@ -212,12 +197,7 @@
 	</flow>
 
 	<flow name="attend-event">
-<<<<<<< HEAD
     	<facebook:attend-event config-ref="Facebook" eventId="#[payload.eventId]" accessTokenId="accessTokenId" />
-=======
-		<facebook:attend-event config-ref="Facebook"
-			eventId="#[payload.eventId]" accessTokenId="accessTokenId" />
->>>>>>> 1cc1d4da
 	</flow>
 	
 	<flow name="publish-message-all-attributes">
