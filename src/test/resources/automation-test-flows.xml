<?xml version="1.0" encoding="UTF-8"?>

<mule xmlns:facebook="http://www.mulesoft.org/schema/mule/facebook"
	xmlns="http://www.mulesoft.org/schema/mule/core" xmlns:context="http://www.springframework.org/schema/context"
	xmlns:doc="http://www.mulesoft.org/schema/mule/documentation"
	xmlns:spring="http://www.springframework.org/schema/beans" version="EE-3.5.0"
	xmlns:xsi="http://www.w3.org/2001/XMLSchema-instance"
	xsi:schemaLocation="http://www.springframework.org/schema/beans http://www.springframework.org/schema/beans/spring-beans-current.xsd
http://www.mulesoft.org/schema/mule/core http://www.mulesoft.org/schema/mule/core/current/mule.xsd
http://www.mulesoft.org/schema/mule/facebook http://www.mulesoft.org/schema/mule/facebook/2.0/mule-facebook.xsd">

	<context:property-placeholder location="automation-credentials.properties" />

	<facebook:config-with-oauth name="Facebook" appId="${facebook.appId}" appSecret="${facebook.appSecret}" 
			scope="read_stream,manage_pages,publish_stream,user_photos,publish_actions">
		<facebook:oauth-callback-config domain="${facebook.domain}"
			localPort="${facebook.localPort}" remotePort="${facebook.remotePort}"
			path="${facebook.path}" />
	</facebook:config-with-oauth>

	<flow name="get-user" doc:name="get-user">
		<facebook:get-user config-ref="Facebook" user="#[payload.username]"
			accessTokenId="accessTokenId" doc:name="Facebook" />
	</flow>

	<flow name="get-user-home" doc:name="get-user-home">
		<facebook:get-user-home config-ref="Facebook"
			user="100006735154543" accessTokenId="accessTokenId" />
	</flow>

	<flow name="get-album">
		<facebook:get-album config-ref="Facebook" album="#[payload.album]"
			accessTokenId="accessTokenId" />
	</flow>

	<flow name="publish-album">
		<facebook:publish-album config-ref="Facebook"
			albumName="#[payload.albumName]" msg="#[payload.msg]" profile_id="#[payload.profileId]"
			accessTokenId="accessTokenId" />
	</flow>
	
	<flow name="get-status">
		<facebook:get-status config-ref="Facebook" status="#[payload.status]" accessTokenId="accessTokenId" />
	</flow>

	<flow name="get-application-albums">
		<facebook:get-application-albums
			config-ref="Facebook" application="#[payload.application]"
			accessTokenId="accessTokenId" until="#[payload.until]" />
	</flow>

	<flow name="get-page">
		<facebook:get-page config-ref="Facebook" page="#[payload.page]"
			accessTokenId="accessTokenId" />
	</flow>

	<flow name="like">
		<facebook:like config-ref="Facebook" postId="#[payload.postId]" accessTokenId="accessTokenId" />
	</flow>

	<flow name="dislike">
		<facebook:dislike config-ref="Facebook" postId="#[payload.postId]" accessTokenId="accessTokenId" />
	</flow>

	<flow name="get-page-albums">
		<facebook:get-page-albums config-ref="Facebook"
			page="#[payload.page]" accessTokenId="accessTokenId" />
	</flow>

	<flow name="delete-object">
		<facebook:delete-object config-ref="Facebook"
			objectId="#[payload.objectId]" accessTokenId="accessTokenId" />
	</flow>
	
	<flow name="get-status-comments">
		<facebook:get-status-comments config-ref="Facebook" status="#[payload.status]" until="#[payload.until]" since="#[payload.since]" 
			limit="#[payload.limit]" offset="#[payload.offset]" accessTokenId="accessTokenId" />
	</flow>

	<flow name="get-user-albums">
		<facebook:get-user-albums config-ref="Facebook"
			user="#[payload.user]" since="#[payload.since]" until="#[payload.until]"
			limit="#[payload.limit]" offset="#[payload.offset]" accessTokenId="accessTokenId" />
	</flow>

	<flow name="publish-event">
		<facebook:publish-event config-ref="Facebook"
			profile_id="#[payload.profileId]" start_time="#[payload.startTime]" event_name="#[payload.eventName]" accessTokenId="accessTokenId" />
	</flow>

	<flow name="publish-photo">
		<facebook:publish-photo config-ref="Facebook"
			albumId="#[payload.albumId]" caption="#[payload.caption]" photo-ref="#[payload.photoRef]"
			accessTokenId="accessTokenId" />
	</flow>

	<flow name="logged-user-details">
		<facebook:logged-user-details config-ref="Facebook"
			accessTokenId="accessTokenId" />
	</flow>

	<flow name="publish-message">
		<facebook:publish-message profile_id="#[payload.profileId]"
			msg="#[payload.msg]" accessTokenId="accessTokenId" />
	</flow>

	<flow name="download-image">
		<facebook:download-image accessTokenId="accessTokenId"
			config-ref="Facebook" imageUri="#[payload.imageUri]" />
	</flow>

	<flow name="publish-comment">
		<facebook:publish-comment accessTokenId="accessTokenId"	config-ref="Facebook" postId="#[payload.postId]" msg="#[payload.msg]" />
	</flow>

	<flow name="get-album-photos">
		<facebook:get-album-photos accessTokenId="accessTokenId"
			config-ref="Facebook" album="#[payload.album]" limit="#[payload.limit]"
			offset="#[payload.offset]" since="#[payload.since]" until="#[payload.until]" />
	</flow>

	<flow name="get-album-comments">
		<facebook:get-album-comments
			accessTokenId="accessTokenId" config-ref="Facebook" album="#[payload.album]"
			limit="#[payload.limit]" offset="#[payload.offset]" since="#[payload.since]"
			until="#[payload.until]" />
	</flow>

	<flow name="get-application">
		<facebook:get-application accessTokenId="accessTokenId"
			config-ref="Facebook" application="#[payload.application]" />
	</flow>
	
	<flow name="publish-note">
		<facebook:publish-note profile_id="#[payload.profileId]"
			msg="#[payload.msg]" config-ref="Facebook"  accessTokenId="accessTokenId" subject="#[payload.subject]" />
	</flow>
	
	<flow name="get-event">
		<facebook:get-event config-ref="Facebook" accessTokenId="accessTokenId" eventId="#[payload.eventId]"/>
	</flow>
		
	<flow name="search-checkins">
	       <facebook:search-checkins config-ref="Facebook"  until="now"  accessTokenId="accessTokenId"  />
	</flow>

<<<<<<< HEAD

	<flow name="publish-link">
			<facebook:publish-link profile_id="#[payload.profileId]" msg="#[payload.msg]" accessTokenId="accessTokenId" link="#[payload.link]"/>	
	</flow>
	
	<flow name="get-link">
			<facebook:get-link config-ref="Facebook" link="#[payload.link]" accessTokenId="accessTokenId" />
	</flow>
	
=======
	<flow name="get-event-attending">
		<facebook:get-event-attending accessTokenId="accessTokenId" config-ref="Facebook" 
			eventId="#[payload.eventId]" limit="#[payload.limit]" offset="#[payload.offset]" since="#[payload.since]" until="#[payload.until]"/>
	</flow>
	
	<flow name="attend-event">
       <facebook:attend-event config-ref="Facebook" eventId="#[payload.eventId]" accessTokenId="accessTokenId" />
	</flow>
>>>>>>> 94c984d2
</mule><|MERGE_RESOLUTION|>--- conflicted
+++ resolved
@@ -144,24 +144,22 @@
 	       <facebook:search-checkins config-ref="Facebook"  until="now"  accessTokenId="accessTokenId"  />
 	</flow>
 
-<<<<<<< HEAD
-
 	<flow name="publish-link">
 			<facebook:publish-link profile_id="#[payload.profileId]" msg="#[payload.msg]" accessTokenId="accessTokenId" link="#[payload.link]"/>	
 	</flow>
-	
+
 	<flow name="get-link">
 			<facebook:get-link config-ref="Facebook" link="#[payload.link]" accessTokenId="accessTokenId" />
 	</flow>
 	
-=======
 	<flow name="get-event-attending">
 		<facebook:get-event-attending accessTokenId="accessTokenId" config-ref="Facebook" 
 			eventId="#[payload.eventId]" limit="#[payload.limit]" offset="#[payload.offset]" since="#[payload.since]" until="#[payload.until]"/>
+
 	</flow>
 	
 	<flow name="attend-event">
        <facebook:attend-event config-ref="Facebook" eventId="#[payload.eventId]" accessTokenId="accessTokenId" />
 	</flow>
->>>>>>> 94c984d2
+
 </mule>