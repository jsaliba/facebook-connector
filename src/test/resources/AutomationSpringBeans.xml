<?xml version="1.0" encoding="UTF-8"?>

<beans xmlns="http://www.springframework.org/schema/beans"
	xmlns:xsi="http://www.w3.org/2001/XMLSchema-instance" xmlns:util="http://www.springframework.org/schema/util"
	xmlns:tx="http://www.springframework.org/schema/tx" xmlns:aop="http://www.springframework.org/schema/aop"
	xsi:schemaLocation="http://www.springframework.org/schema/beans http://www.springframework.org/schema/beans/spring-beans-2.5.xsd
                           http://www.springframework.org/schema/util http://www.springframework.org/schema/util/spring-util-2.5.xsd
                           http://www.springframework.org/schema/tx http://www.springframework.org/schema/tx/spring-tx-2.5.xsd
                           http://www.springframework.org/schema/aop http://www.springframework.org/schema/aop/spring-aop-2.5.xsd">

	<bean class="org.springframework.beans.factory.config.PropertyPlaceholderConfigurer">
		<property name="location">
			<value>automation-credentials.properties</value>
		</property>
	</bean>
	
	<bean id="connectorOAuthState" class="org.mule.module.facebook.oauth.FacebookConnectorOAuthState" >
		<property name="accessToken" value="${facebook.accessToken}" />
	</bean>
	
<!-- 	 get-user-by-id -->
	<util:map id="getUserTestData" map-class="java.util.HashMap"
		key-type="java.lang.String" value-type="java.lang.Object" scope="prototype">
		<entry key="username" value="${facebook.username}" />
	</util:map>	
		
<!-- 	get-user-home -->
	<util:map id="getUserHomeTestData" map-class="java.util.HashMap"
		key-type="java.lang.String" value-type="java.lang.Object" scope="prototype">
		<entry key="username" value="${facebook.username}" />
	</util:map>	

<!-- 	get-album -->
	<util:map id="getAlbumTestData" map-class="java.util.HashMap"
		key-type="java.lang.String" value-type="java.lang.Object" scope="prototype">
		<entry key="album" value="1403591603202940" />
	</util:map>	
	
<!-- 	publish-album -->
	<util:map id="publishAlbumTestData" map-class="java.util.HashMap"
		key-type="java.lang.String" value-type="java.lang.Object" scope="prototype">
		<entry key="albumName" value="albumForTest" />
		<entry key="msg" value="msgForTest" />
	</util:map>	
	
<!-- 	get-application-albums -->
	<util:map id="getApplicationAlbumsTestData" map-class="java.util.HashMap"
		key-type="java.lang.String" value-type="java.lang.Object" scope="prototype">
		<entry key="application" value="1395238287373095" />
<!-- 		<entry key="since" value="#{T(java.lang.management.ManagementFactory).getRuntimeMXBean().getStartTime()}" /> -->
		<entry key="until" value="now"/>
		
		<entry key="albumName" value="albumForTest" />
		<entry key="msg" value="msgForTest" />
		<entry key="profileId" value="100006563414301" />
	</util:map>	
	
	<util:map id="getStatusTestData" map-class="java.util.HashMap" key-type="java.lang.String" value-type="java.lang.Object" scope="prototype">
		<entry key="msg" value="Hello everyone. This is a status message." />
	</util:map>
	
		<!--  publish-message -->	
	<util:map id="publishMessageTestData" map-class="java.util.HashMap"
		key-type="java.lang.String" value-type="java.lang.Object" scope="prototype">
		<entry key="msg" value="getDynamically" />
	</util:map>	
	
	
<!-- 	get-page -->
	<util:map id="getPageTestData" map-class="java.util.HashMap"
		key-type="java.lang.String" value-type="java.lang.Object" scope="prototype">
<!-- 		Facebook developer's page:  -->
		<entry key="page" value="19292868552" />
	</util:map>	
	
<!-- 	get-page-albums -->
	<util:map id="getPageAlbumsTestData" map-class="java.util.HashMap"
		key-type="java.lang.String" value-type="java.lang.Object" scope="prototype">
<!-- 		Facebook developer's page:  -->
		<entry key="page" value="19292868552" />
	</util:map>	
	
<!-- 	delete-object -->
	<util:map id="deleteObjectTestData" map-class="java.util.HashMap"
		key-type="java.lang.String" value-type="java.lang.Object" scope="prototype">
		<!-- for publish-album -->
		<entry key="albumName" value="albumForTest" />
		<entry key="msg" value="msgForTest" />
	</util:map>	
	
<!-- 	get-user-albums -->
	<util:map id="getUserAlbumsTestData" map-class="java.util.HashMap"
		key-type="java.lang.String" value-type="java.lang.Object" scope="prototype">
		<entry key="since" value="yesterday" />
		<entry key="until" value="now" />
		<entry key="limit" value="100" />
		<entry key="offset" value="0" />
		<entry key="albumName" value="albumForTest" />
		<entry key="msg" value="msgForTest" />
	</util:map>	
	
<!-- 	download-image -->
	<util:map id="downloadImageTestData" map-class="java.util.HashMap"
		key-type="java.lang.String" value-type="java.lang.Object" scope="prototype">
		<entry key="imageUri" value="${facebook.imageUri}" />
	</util:map>	
	
<!-- get-album-photos -->
	<util:map id="getAlbumPhotosTestData" map-class="java.util.HashMap"
		key-type="java.lang.String" value-type="java.lang.Object" scope="prototype">
		<entry key="msg" value="Album Msg" />
		<entry key="albumName" value="My Test Album" />
		<entry key="caption" value="My Photo Caption" />
		<!-- 
			This file must be present in your classpath 
			This file is loaded as follows: getClass().getClassLoader().getResource(fileName) 
			-->
		<entry key="photoFileName" value="image.jpg" />
	</util:map>	
	
<!-- 	get-album-comments -->
	<util:map id="getAlbumCommentsTestData" map-class="java.util.HashMap"
		key-type="java.lang.String" value-type="java.lang.Object" scope="prototype">
		<entry key="msg" value="Album Msg" />
		<entry key="albumName" value="Get Album Comments Album" />
		<entry key="commentMsg" value="This is a comment on my album" />
		<entry key="since" value="yesterday" />
		<entry key="until" value="now" />
		<entry key="limit" value="100" />
		<entry key="offset" value="0" />
	</util:map>	
	
	<!--  publish-comment -->	
	<util:map id="publishCommentTestData" map-class="java.util.HashMap"
		key-type="java.lang.String" value-type="java.lang.Object" scope="prototype">
		<entry key="postId" value="getDynamically" />
		<entry key="msg" value="getDynamically" />
		<entry key="profileId" value="${facebook.profileId}" />
	</util:map>	

<!-- 	get-application -->
	<util:map id="getApplicationTestData" map-class="java.util.HashMap"
		key-type="java.lang.String" value-type="java.lang.Object" scope="prototype">
		<entry key="application" value="${facebook.appId}" />
	</util:map>	
	
	
	<!-- publish-note -->
	<util:map id="publishNoteTestData" map-class="java.util.HashMap"
		key-type="java.lang.String" value-type="java.lang.Object" scope="prototype">
		<entry key="profileId" value="${facebook.profileId}" />
		<entry key="msg" value="message123" />
		<entry key="subject" value="subject123" />
	</util:map>	
	
<<<<<<< HEAD
	<!-- get-event -->
	<util:map id="getEventTestData" map-class="java.util.HashMap"
		key-type="java.lang.String" value-type="java.lang.Object" scope="prototype">
		<entry key="eventId" value="451993061587326" />
=======
		
	<!-- search-checkins -->
	<util:map id="searchCheckinsTestData" map-class="java.util.HashMap"
		key-type="java.lang.String" value-type="java.lang.Object" scope="prototype">
		<entry key="profileId" value="${facebook.profileId}" />
>>>>>>> 64c7323a
	</util:map>	
	
</beans><|MERGE_RESOLUTION|>--- conflicted
+++ resolved
@@ -153,18 +153,16 @@
 		<entry key="subject" value="subject123" />
 	</util:map>	
 	
-<<<<<<< HEAD
 	<!-- get-event -->
 	<util:map id="getEventTestData" map-class="java.util.HashMap"
 		key-type="java.lang.String" value-type="java.lang.Object" scope="prototype">
 		<entry key="eventId" value="451993061587326" />
-=======
+	</util:map>	
 		
 	<!-- search-checkins -->
 	<util:map id="searchCheckinsTestData" map-class="java.util.HashMap"
 		key-type="java.lang.String" value-type="java.lang.Object" scope="prototype">
 		<entry key="profileId" value="${facebook.profileId}" />
->>>>>>> 64c7323a
 	</util:map>	
 	
 </beans>