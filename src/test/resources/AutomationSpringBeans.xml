--- conflicted
+++ resolved
@@ -102,7 +102,6 @@
 			</list>
 		</entry>
 	</util:map>
-<<<<<<< HEAD
 	
 	<!-- publish-photo -->
 	<util:map id="publishPhotoTestData" map-class="java.util.HashMap" key-type="java.lang.String" value-type="java.lang.Object" scope="prototype">
@@ -113,10 +112,7 @@
 			-->
 		<entry key="photoFilePath" value="image.jpg" />
 	</util:map>
-	
-=======
-
->>>>>>> 5f37402b
+
 	<!-- get-user-wall -->
 	<util:map id="getUserWallTestData" map-class="java.util.HashMap"
 		key-type="java.lang.String" value-type="java.lang.Object" scope="prototype">
