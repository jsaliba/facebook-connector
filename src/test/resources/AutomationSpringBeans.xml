<?xml version="1.0" encoding="UTF-8"?>

<beans xmlns="http://www.springframework.org/schema/beans"
	xmlns:xsi="http://www.w3.org/2001/XMLSchema-instance" xmlns:util="http://www.springframework.org/schema/util"
	xmlns:tx="http://www.springframework.org/schema/tx" xmlns:aop="http://www.springframework.org/schema/aop"
	xsi:schemaLocation="http://www.springframework.org/schema/beans http://www.springframework.org/schema/beans/spring-beans-2.5.xsd
                           http://www.springframework.org/schema/util http://www.springframework.org/schema/util/spring-util-2.5.xsd
                           http://www.springframework.org/schema/tx http://www.springframework.org/schema/tx/spring-tx-2.5.xsd
                           http://www.springframework.org/schema/aop http://www.springframework.org/schema/aop/spring-aop-2.5.xsd">

	<bean class="org.springframework.beans.factory.config.PropertyPlaceholderConfigurer">
		<property name="location">
			<value>automation-credentials.properties</value>
		</property>
	</bean>
	
	<bean id="connectorOAuthState" class="org.mule.module.facebook.oauth.FacebookConnectorOAuthState" >
		<property name="accessToken" value="${facebook.accessToken}" />
	</bean>
	
<!-- 	 get-user-by-id -->
	<util:map id="getUserTestData" map-class="java.util.HashMap"
		key-type="java.lang.String" value-type="java.lang.Object" scope="prototype">
		<entry key="username" value="${facebook.username}" />
	</util:map>	
	
<!-- 	get-user-home -->
	<util:map id="getUserHomeTestData" map-class="java.util.HashMap"
		key-type="java.lang.String" value-type="java.lang.Object" scope="prototype">
		<entry key="username" value="${facebook.username}" />
	</util:map>	

<!-- 	get-album -->
	<util:map id="getAlbumTestData" map-class="java.util.HashMap"
		key-type="java.lang.String" value-type="java.lang.Object" scope="prototype">
		<entry key="album" value="1403591603202940" />
	</util:map>	
	
<!-- 	publish-album -->
	<util:map id="publishAlbumTestData" map-class="java.util.HashMap"
		key-type="java.lang.String" value-type="java.lang.Object" scope="prototype">
		<entry key="albumName" value="albumForTest" />
		<entry key="msg" value="msgForTest" />
		<!-- 		<entry key="profileId" value="100006563414301" /> -->
<!-- test user profile id (in login_url): -->
		<entry key="profileId" value="${facebook.profileId}" />
	</util:map>	
	
<!-- 	get-application-albums -->
	<util:map id="getApplicationAlbumsTestData" map-class="java.util.HashMap"
		key-type="java.lang.String" value-type="java.lang.Object" scope="prototype">
		<entry key="application" value="1395238287373095" />
<!-- 		<entry key="since" value="#{T(java.lang.management.ManagementFactory).getRuntimeMXBean().getStartTime()}" /> -->
		<entry key="until" value="now"/>
		
		<entry key="albumName" value="albumForTest" />
		<entry key="msg" value="msgForTest" />
		<entry key="profileId" value="100006563414301" />
	</util:map>	
	
	
	
		<!--  publish-message -->	
	<util:map id="publishMessageTestData" map-class="java.util.HashMap"
		key-type="java.lang.String" value-type="java.lang.Object" scope="prototype">
		<entry key="profileId" value="${facebook.profileId}" />
		<entry key="msg" value="getDynamically" />
	</util:map>	
	
	
<!-- 	get-page -->
	<util:map id="getPageTestData" map-class="java.util.HashMap"
		key-type="java.lang.String" value-type="java.lang.Object" scope="prototype">
<!-- 		Facebook developer's page:  -->
		<entry key="page" value="19292868552" />
	</util:map>	
	
<!-- 	get-page-albums -->
	<util:map id="getPageAlbumsTestData" map-class="java.util.HashMap"
		key-type="java.lang.String" value-type="java.lang.Object" scope="prototype">
<!-- 		Facebook developer's page:  -->
		<entry key="page" value="19292868552" />
	</util:map>	
	
<!-- 	delete-object -->
	<util:map id="deleteObjectTestData" map-class="java.util.HashMap"
		key-type="java.lang.String" value-type="java.lang.Object" scope="prototype">
<!-- 		for delete-object -->
		<entry key="objectId" value="toGetDynamically" />
<!-- 	for get-user-albums -->
		<entry key="user" value="${facebook.userId}" />
		<entry key="since" value="yesterday" />
		<entry key="until" value="now" />
		<entry key="limit" value="100" />
		<entry key="offset" value="0" />
<!-- 		for publish-album -->
		<entry key="albumName" value="albumForTest" />
		<entry key="msg" value="msgForTest" />
		<entry key="profileId" value="100006563414301" />
	</util:map>	
	
<!-- 	get-user-albums -->
	<util:map id="getUserAlbumsTestData" map-class="java.util.HashMap"
		key-type="java.lang.String" value-type="java.lang.Object" scope="prototype">
		<entry key="user" value="${facebook.userId}" />
		<entry key="since" value="yesterday" />
		<entry key="until" value="now" />
		<entry key="limit" value="100" />
		<entry key="offset" value="0" />
		<entry key="albumName" value="albumForTest" />
		<entry key="msg" value="msgForTest" />
		<entry key="profileId" value="${facebook.userId}" />
	</util:map>	
	
<!-- 	download-image -->
	<util:map id="downloadImageTestData" map-class="java.util.HashMap"
		key-type="java.lang.String" value-type="java.lang.Object" scope="prototype">
		<entry key="imageUri" value="${facebook.imageUri}" />
	</util:map>	
	
<!-- 	get-album-photos -->
	<util:map id="getAlbumPhotosTestData" map-class="java.util.HashMap"
		key-type="java.lang.String" value-type="java.lang.Object" scope="prototype">
		<entry key="user" value="${facebook.userId}" />
		<entry key="album" value="getIdDynamically" />
		<entry key="since" value="yesterday" />
		<entry key="until" value="now" />
		<entry key="limit" value="3" />
		<entry key="offset" value="0" />
	</util:map>	
	
<!-- 	get-album-comments -->
	<util:map id="getAlbumCommentsTestData" map-class="java.util.HashMap"
		key-type="java.lang.String" value-type="java.lang.Object" scope="prototype">
		<entry key="user" value="${facebook.userId}" />
		<entry key="album" value="getIdDynamically" />
		<entry key="since" value="yesterday" />
		<entry key="until" value="now" />
		<entry key="limit" value="3" />
		<entry key="offset" value="0" />
	</util:map>	
	
<<<<<<< HEAD
	<!--  publish-comment -->	
	<util:map id="publishCommentTestData" map-class="java.util.HashMap"
		key-type="java.lang.String" value-type="java.lang.Object" scope="prototype">
		<entry key="postId" value="getDynamically" />
		<entry key="msg" value="getDynamically" />
	</util:map>	

	
	
=======
<!-- 	get-application -->
	<util:map id="getApplicationTestData" map-class="java.util.HashMap"
		key-type="java.lang.String" value-type="java.lang.Object" scope="prototype">
		<entry key="application" value="${facebook.appId}" />
	</util:map>	
>>>>>>> cd9d8502
</beans><|MERGE_RESOLUTION|>--- conflicted
+++ resolved
@@ -140,7 +140,6 @@
 		<entry key="offset" value="0" />
 	</util:map>	
 	
-<<<<<<< HEAD
 	<!--  publish-comment -->	
 	<util:map id="publishCommentTestData" map-class="java.util.HashMap"
 		key-type="java.lang.String" value-type="java.lang.Object" scope="prototype">
@@ -148,13 +147,9 @@
 		<entry key="msg" value="getDynamically" />
 	</util:map>	
 
-	
-	
-=======
 <!-- 	get-application -->
 	<util:map id="getApplicationTestData" map-class="java.util.HashMap"
 		key-type="java.lang.String" value-type="java.lang.Object" scope="prototype">
 		<entry key="application" value="${facebook.appId}" />
 	</util:map>	
->>>>>>> cd9d8502
 </beans>