--- conflicted
+++ resolved
@@ -220,14 +220,11 @@
 		<entry key="application" value="${facebook.appId}" />
 	</util:map>	
 	
-<<<<<<< HEAD
 	<!-- get-post -->
 	<util:map id="getPostTestData" map-class="java.util.HashMap" key-type="java.lang.String" value-type="java.lang.Object" scope="prototype">
 		<entry key="msg" value="This is message" />
 	</util:map>	
 
-=======
->>>>>>> 461a8676
 	<!-- publish-note -->
 	<util:map id="publishNoteTestData" map-class="java.util.HashMap"
 		key-type="java.lang.String" value-type="java.lang.Object" scope="prototype">
