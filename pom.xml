<?xml version="1.0" encoding="UTF-8"?>
<<<<<<< HEAD
<project xmlns="http://maven.apache.org/POM/4.0.0" xmlns:xsi="http://www.w3.org/2001/XMLSchema-instance" xsi:schemaLocation="http://maven.apache.org/POM/4.0.0 http://maven.apache.org/xsd/maven-4.0.0.xsd">
    <parent>
        <groupId>org.mule.tools.devkit</groupId>
        <artifactId>mule-devkit-parent</artifactId>
        <version>3.5.0-SNAPSHOT</version>
    </parent>
=======
<project xmlns="http://maven.apache.org/POM/4.0.0" xmlns:xsi="http://www.w3.org/2001/XMLSchema-instance"
	xsi:schemaLocation="http://maven.apache.org/POM/4.0.0 http://maven.apache.org/xsd/maven-4.0.0.xsd">
	<parent>
		<groupId>org.mule.tools.devkit</groupId>
		<artifactId>mule-devkit-parent</artifactId>
		<version>3.4.0</version>
	</parent>
>>>>>>> da834d05

	<modelVersion>4.0.0</modelVersion>

	<properties>
		<category>Community</category>
		<licensePath>LICENSE.md</licensePath>
		<devkit.studio.package.skip>false</devkit.studio.package.skip>
		<jackson.version>1.9.5</jackson.version>
		<mule.modules.utils.version>1.0</mule.modules.utils.version>
		<restfb.version>1.6.9</restfb.version>
		<devkit.studio.package.skip>false</devkit.studio.package.skip>
	</properties>

<<<<<<< HEAD
    <groupId>org.mule.modules</groupId>
    <artifactId>mule-module-facebook</artifactId>
    <packaging>mule-module</packaging>
    <name>Mule Facebook Connector</name>
    <version>2.3.1-SNAPSHOT</version>
=======
	<groupId>org.mule.modules</groupId>
	<artifactId>mule-module-facebook</artifactId>
	<packaging>mule-module</packaging>
	<name>Mule Facebook Connector</name>
	<version>2.2.1-SNAPSHOT</version>
>>>>>>> da834d05

	<dependencies>
		<dependency>
			<groupId>com.sun.jersey</groupId>
			<artifactId>jersey-client</artifactId>
			<version>1.6</version>
		</dependency>
		<dependency>
			<groupId>com.sun.jersey.contribs</groupId>
			<artifactId>jersey-multipart</artifactId>
			<version>1.3</version>
		</dependency>
		<dependency>
			<groupId>org.codehaus.jackson</groupId>
			<artifactId>jackson-mapper-asl</artifactId>
			<version>${jackson.version}</version>
		</dependency>
		<dependency>
			<groupId>org.mule.transports</groupId>
			<artifactId>mule-transport-http</artifactId>
			<version>${mule.version}</version>
			<scope>provided</scope>
		</dependency>
		<dependency>
			<groupId>org.mule.modules</groupId>
			<artifactId>mule-module-spring-config</artifactId>
			<version>${mule.version}</version>
			<optional>true</optional>
			<scope>provided</scope>
		</dependency>
		<dependency>
			<groupId>org.mule.modules</groupId>
			<artifactId>mule-modules-utils</artifactId>
			<version>${mule.modules.utils.version}</version>
		</dependency>
		<dependency>
			<groupId>com.restfb</groupId>
			<artifactId>restfb</artifactId>
			<version>${restfb.version}</version>
		</dependency>
		<dependency>
			<groupId>org.mule.modules</groupId>
			<artifactId>mule-connector-test</artifactId>
			<version>3.5.0-SNAPSHOT</version>
			<scope>test</scope>
		</dependency>
	</dependencies>

	<scm>
		<connection>scm:git:git://github.com:mulesoft/facebook-connector.git</connection>
		<developerConnection>
            scm:git:git@github.com:mulesoft/facebook-connector.git
        </developerConnection>
		<url>http://github.com/mulesoft/facebook-connector</url>
	</scm>

<<<<<<< HEAD
    <repositories>
        <repository>
            <id>mule-snapshot</id>
            <name>EE Repository Snapshots</name>
            <url>https://repository.mulesoft.org/nexus/content/repositories/snapshots</url>
            <layout>default</layout>
        </repository>
        <repository>
            <id>mule-releases</id>
            <name>Mule Repository Releases</name>
            <url>https://repository.mulesoft.org/nexus/content/repositories/releases</url>
            <layout>default</layout>
        </repository>
=======
	<repositories>
		<repository>
			<id>mule-ee-snapshot</id>
			<name>EE Repository Snapshots</name>
			<url>https://repository.mulesoft.org/nexus/content/repositories/snapshots</url>
			<layout>default</layout>
		</repository>
		<repository>
			<id>mule-ee</id>
			<name>EE Repository Releases</name>
			<url>https://repository.mulesoft.org/nexus/content/repositories/releases</url>
			<layout>default</layout>
		</repository>
>>>>>>> da834d05


	</repositories>

</project><|MERGE_RESOLUTION|>--- conflicted
+++ resolved
@@ -1,20 +1,10 @@
 <?xml version="1.0" encoding="UTF-8"?>
-<<<<<<< HEAD
 <project xmlns="http://maven.apache.org/POM/4.0.0" xmlns:xsi="http://www.w3.org/2001/XMLSchema-instance" xsi:schemaLocation="http://maven.apache.org/POM/4.0.0 http://maven.apache.org/xsd/maven-4.0.0.xsd">
     <parent>
         <groupId>org.mule.tools.devkit</groupId>
         <artifactId>mule-devkit-parent</artifactId>
         <version>3.5.0-SNAPSHOT</version>
     </parent>
-=======
-<project xmlns="http://maven.apache.org/POM/4.0.0" xmlns:xsi="http://www.w3.org/2001/XMLSchema-instance"
-	xsi:schemaLocation="http://maven.apache.org/POM/4.0.0 http://maven.apache.org/xsd/maven-4.0.0.xsd">
-	<parent>
-		<groupId>org.mule.tools.devkit</groupId>
-		<artifactId>mule-devkit-parent</artifactId>
-		<version>3.4.0</version>
-	</parent>
->>>>>>> da834d05
 
 	<modelVersion>4.0.0</modelVersion>
 
@@ -28,19 +18,11 @@
 		<devkit.studio.package.skip>false</devkit.studio.package.skip>
 	</properties>
 
-<<<<<<< HEAD
     <groupId>org.mule.modules</groupId>
     <artifactId>mule-module-facebook</artifactId>
     <packaging>mule-module</packaging>
     <name>Mule Facebook Connector</name>
     <version>2.3.1-SNAPSHOT</version>
-=======
-	<groupId>org.mule.modules</groupId>
-	<artifactId>mule-module-facebook</artifactId>
-	<packaging>mule-module</packaging>
-	<name>Mule Facebook Connector</name>
-	<version>2.2.1-SNAPSHOT</version>
->>>>>>> da834d05
 
 	<dependencies>
 		<dependency>
@@ -97,7 +79,6 @@
 		<url>http://github.com/mulesoft/facebook-connector</url>
 	</scm>
 
-<<<<<<< HEAD
     <repositories>
         <repository>
             <id>mule-snapshot</id>
@@ -111,23 +92,6 @@
             <url>https://repository.mulesoft.org/nexus/content/repositories/releases</url>
             <layout>default</layout>
         </repository>
-=======
-	<repositories>
-		<repository>
-			<id>mule-ee-snapshot</id>
-			<name>EE Repository Snapshots</name>
-			<url>https://repository.mulesoft.org/nexus/content/repositories/snapshots</url>
-			<layout>default</layout>
-		</repository>
-		<repository>
-			<id>mule-ee</id>
-			<name>EE Repository Releases</name>
-			<url>https://repository.mulesoft.org/nexus/content/repositories/releases</url>
-			<layout>default</layout>
-		</repository>
->>>>>>> da834d05
-
-
 	</repositories>
 
 </project>